"use client";

export const dynamic = 'force-dynamic';

import { useEffect, useState, useMemo, useCallback, Suspense } from "react";
import { createClient } from "@/lib/supabase/client";
<<<<<<< HEAD
import { ArrowLeft, Download, FileText, Edit3, Check, X, Trash2, Save } from "lucide-react";
=======
import { ArrowLeft, Download, FileText, Edit3, Check, X, Trash2, Save, Loader2 } from "lucide-react";
>>>>>>> 86ca0946
import Link from "next/link";
import Image from "next/image";
import { useSearchParams } from "next/navigation";
import { Button } from "@/components/ui/button";
import { translations, type Language, useLanguage } from "@/lib/translations";
import jsPDF from 'jspdf';

// Type definition for jsPDF internal - using unknown for flexibility
import { Document, Paragraph, ImageRun, TextRun, Packer, Table, TableRow, TableCell, WidthType, VerticalAlign } from 'docx';
import { saveAs } from 'file-saver';

interface Observation {
  id: string;
  plan: string | null;
  labels: string[] | null;
  user_id: string;
  note: string | null;
  gps_lat: number | null;
  gps_lng: number | null;
  photo_url: string | null;
  plan_url: string | null;
  plan_anchor: Record<string, unknown> | null;
  anchor_x: number | null;
  anchor_y: number | null;
  photo_date: string | null;
  created_at: string;
  site_id: string | null;
  sites?: { name: string; logo_url?: string | null } | null;
}

interface ObservationWithUrl extends Observation {
  signedUrl: string | null;
}

const BUCKET = "photos";

function ReportPageContent() {
  const [observations, setObservations] = useState<ObservationWithUrl[]>([]);
  const [isLoading, setIsLoading] = useState(true);
  const [error, setError] = useState<string | null>(null);
  const [isInitialized, setIsInitialized] = useState(false);
  const [reportData, setReportData] = useState<{title: string, description: string | null, ersteller?: string | null, baustelle?: string | null} | null>(null);
  const { language, setLanguage } = useLanguage();
  
  // Display toggles
  const [displaySettings, setDisplaySettings] = useState({
    photo: true,
    note: true,
    labels: true,
    gps: true
  });
  
  // Edit state
  const [editingNoteId, setEditingNoteId] = useState<string | null>(null);
  const [editNoteValue, setEditNoteValue] = useState<string>('');
  
  // Save report state
  const [isSaving, setIsSaving] = useState(false);
  const [isDownloadingPDF, setIsDownloadingPDF] = useState(false);
  const [isDownloadingWord, setIsDownloadingWord] = useState(false);
  const [reportTitle, setReportTitle] = useState('');
  const [reportDescription, setReportDescription] = useState('');
  const [reportErsteller, setReportErsteller] = useState('');
  const [reportBaustelle, setReportBaustelle] = useState('');
  const [showSaveDialog, setShowSaveDialog] = useState(false);
  
  const searchParams = useSearchParams();
  
  // Helper function to get translated text
  const t = useCallback((key: keyof typeof translations.en) => {
    const value = translations[language][key];
    return typeof value === 'string' ? value : '';
  }, [language]);
  
  // Memoize the selected IDs to prevent unnecessary re-renders
  const memoizedSelectedIds = useMemo(() => {
    try {
      if (!searchParams) {
        console.warn('Search params not available yet');
        return [];
      }
      
      // Check for direct observation IDs
      const ids = searchParams.get('ids');
      if (ids) {
        return ids.split(',').filter(id => id.trim());
      }
      
      // If no direct IDs, this will be handled by loadReportData
      return [];
    } catch (err) {
      console.error('Error parsing search params:', err);
      return [];
    }
  }, [searchParams]);

  // Check if we're loading from a saved report
  const reportId = searchParams?.get('reportId');
  
  // Create supabase client only once
  const supabase = useMemo(() => createClient(), []);

  const normalizePath = (v?: string | null) =>
    (v ?? "").trim().replace(/^\/+/, "") || null;

  // Handle note editing
  const handleEditNote = useCallback((observationId: string, currentNote: string) => {
    setEditingNoteId(observationId);
    setEditNoteValue(currentNote || '');
  }, []);

  const handleSaveNote = useCallback(async (observationId: string) => {
    try {
      const { error } = await supabase
        .from('observations')
        .update({ note: editNoteValue })
        .eq('id', observationId);

      if (error) {
        console.error('Error updating note:', error);
        alert('Error updating note. Please try again.');
        return;
      }

      // Update local state
      setObservations(prev => prev.map(obs => 
        obs.id === observationId 
          ? { ...obs, note: editNoteValue }
          : obs
      ));
      
      setEditingNoteId(null);
      setEditNoteValue('');
    } catch (error) {
      console.error('Error updating note:', error);
      alert('Error updating note. Please try again.');
    }
  }, [supabase, editNoteValue]);

  const handleCancelEdit = useCallback(() => {
    setEditingNoteId(null);
    setEditNoteValue('');
  }, []);

  // Handle observation deletion with confirmation
  const handleDeleteObservation = useCallback(async (observationId: string, event: React.MouseEvent) => {
    event.stopPropagation(); // Prevent any parent click handlers
    
    // Show confirmation dialog
    const confirmed = window.confirm('Are you sure you want to delete this observation? This action cannot be undone.');
    if (!confirmed) return;

    try {
      const { error } = await supabase
        .from('observations')
        .delete()
        .eq('id', observationId);

      if (error) {
        console.error('Error deleting observation:', error);
        alert('Error deleting observation. Please try again.');
        return;
      }

      // Remove from local state
      setObservations(prev => prev.filter(obs => obs.id !== observationId));

      console.log(`Observation ${observationId} deleted successfully`);
    } catch (error) {
      console.error('Error deleting observation:', error);
      alert('Error deleting observation. Please try again.');
    }
  }, [supabase]);

  const handleDownloadPDF = useCallback(async () => {
    setIsDownloadingPDF(true);
    try {
      const pdf = new jsPDF('p', 'mm', 'a4');
      const pageWidth = pdf.internal.pageSize.getWidth();
      const pageHeight = pdf.internal.pageSize.getHeight();
      const margin = 20;
      let yPosition = margin;

      // Header section with professional styling and logo
      pdf.setFontSize(18);
      pdf.setFont('helvetica', 'normal');
      const reportTitle = reportData?.title || 'INSPECTION REPORT';
      
      // Calculate available width for text (account for logo space)
      const logoWidth = 20;
      const logoSpace = 30; // Logo width + some margin
      const maxTextWidth = pageWidth - 2 * margin - logoSpace;
      
      // Split title if it's too long to avoid logo overlap
      const titleLines = pdf.splitTextToSize(reportTitle, maxTextWidth);
      pdf.text(titleLines, margin, yPosition);
      yPosition += titleLines.length * 7; // Adjust for multiple lines
      
      // Add site logo in top-right corner if available
      if (observations.length > 0 && observations[0].sites?.logo_url) {
        try {
          const logoImg = new window.Image();
          logoImg.crossOrigin = 'anonymous';
          await new Promise((resolve, reject) => {
            logoImg.onload = resolve;
            logoImg.onerror = reject;
            logoImg.src = observations[0].sites!.logo_url!;
          });

          const logoCanvas = document.createElement('canvas');
          const logoCtx = logoCanvas.getContext('2d');
          logoCanvas.width = logoImg.width;
          logoCanvas.height = logoImg.height;
          logoCtx?.drawImage(logoImg, 0, 0);
          
          const logoData = logoCanvas.toDataURL('image/jpeg', 0.8);
          
          // Position logo in top-right
          const logoHeight = (logoImg.height / logoImg.width) * logoWidth;
          pdf.addImage(logoData, 'JPEG', pageWidth - margin - logoWidth, margin - 5, logoWidth, logoHeight);
        } catch (error) {
          console.error('Error adding site logo to PDF header:', error);
        }
      }
      
      yPosition += 3;
      
      // Project details
      pdf.setFontSize(14);
      pdf.setFont('helvetica', 'normal');
      const reportDescription = reportData?.description || 'Baustelleninspektion Dokumentation';
      
      // Split description if it's too long to avoid logo overlap
      const descriptionLines = pdf.splitTextToSize(reportDescription, maxTextWidth);
      pdf.text(descriptionLines, margin, yPosition);
      yPosition += descriptionLines.length * 6; // Adjust for multiple lines
      
      pdf.setFontSize(10);
      pdf.setFont('helvetica', 'normal');
      
      // Add Ersteller if available
      if (reportData?.ersteller) {
        pdf.text(`Ersteller: ${reportData.ersteller}`, margin, yPosition);
        yPosition += 6;
      }
      
      // Add Baustelle if available
      if (reportData?.baustelle) {
        pdf.text(`Baustelle: ${reportData.baustelle}`, margin, yPosition);
        yPosition += 6;
      }
      
      const dateText = new Date().toLocaleDateString('de-DE', { 
        year: 'numeric', 
        month: '2-digit', 
        day: '2-digit',
        hour: '2-digit',
        minute: '2-digit'
      }).replace(/(\d{2})\.(\d{2})\.(\d{4}), (\d{2}):(\d{2})/, '$1.$2.$3 $4:$5 Uhr');
      pdf.text(`Datum: ${dateText}`, margin, yPosition);
      yPosition += 6;
      
      // Add a separator line
      pdf.setLineWidth(0.5);
      pdf.line(margin, yPosition, pageWidth - margin, yPosition);
      yPosition += 15;

      // Process each observation with professional numbering
      for (let i = 0; i < observations.length; i++) {
        const observation = observations[i];
        
        // Check if we need a new page (reserve more space for content)
        if (yPosition > pageHeight - 120) {
          pdf.addPage();
          yPosition = margin;
          
          // Skip page header for continuation pages
          yPosition += 15;
        }

        // Create a simple table-like layout with photo on left, text on right
        if (displaySettings.photo && observation.signedUrl) {
          try {
            // Load and process the image
            const img = new window.Image();
            img.crossOrigin = 'anonymous';
            await new Promise((resolve, reject) => {
              img.onload = resolve;
              img.onerror = reject;
              img.src = observation.signedUrl!;
            });

            const canvas = document.createElement('canvas');
            const ctx = canvas.getContext('2d');
            canvas.width = img.width;
            canvas.height = img.height;
            ctx?.drawImage(img, 0, 0);
            
            const imgData = canvas.toDataURL('image/jpeg', 0.7);
            
            // Image dimensions and positioning
            const imgWidth = 60;
            const imgHeight = (img.height / img.width) * imgWidth;
            const textStartX = margin + imgWidth + 10; // Text starts after image + gap
            const textWidth = pageWidth - textStartX - margin;
            
            // Check if this observation fits on current page
            const estimatedHeight = Math.max(imgHeight, 40); // Minimum height for text
            if (yPosition + estimatedHeight > pageHeight - margin) {
              pdf.addPage();
              yPosition = margin;
            }
            
            // Draw border around the entire row
            pdf.setDrawColor(200, 200, 200);
            pdf.setLineWidth(0.5);
            const rowHeight = Math.max(imgHeight + 10, 50);
            pdf.rect(margin, yPosition, pageWidth - 2 * margin, rowHeight);
            
            // Add the image
            pdf.addImage(imgData, 'JPEG', margin + 5, yPosition + 5, imgWidth, imgHeight);
            
            // Add site logo overlay on photo if available
            if (observation.sites?.logo_url) {
              try {
                const photoLogoImg = new window.Image();
                photoLogoImg.crossOrigin = 'anonymous';
                await new Promise((resolve, reject) => {
                  photoLogoImg.onload = resolve;
                  photoLogoImg.onerror = reject;
                  photoLogoImg.src = observation.sites!.logo_url!;
                });

                const photoLogoCanvas = document.createElement('canvas');
                const photoLogoCtx = photoLogoCanvas.getContext('2d');
                photoLogoCanvas.width = photoLogoImg.width;
                photoLogoCanvas.height = photoLogoImg.height;
                photoLogoCtx?.drawImage(photoLogoImg, 0, 0);
                
                const photoLogoData = photoLogoCanvas.toDataURL('image/jpeg', 0.8);
                
                // Position small logo overlay on top-left of photo
                const logoSize = 8;
                const logoHeight = (photoLogoImg.height / photoLogoImg.width) * logoSize;
                
                // Add white background for logo visibility
                pdf.setFillColor(255, 255, 255);
                pdf.rect(margin + 8, yPosition + 8, logoSize + 2, logoHeight + 2, 'F');
                
                // Add the logo
                pdf.addImage(photoLogoData, 'JPEG', margin + 9, yPosition + 9, logoSize, logoHeight);
              } catch (error) {
                console.error('Error adding photo logo overlay:', error);
              }
            }
            
            // Add text content in the right column
            let textY = yPosition + 10;
            
            // Add category (removed observation number)
            
            // Add category/type if available from labels
            const category = observation.labels && observation.labels.length > 0 ? observation.labels[0] : 'Observation';
            pdf.setFontSize(10);
            pdf.setFont('helvetica', 'normal');
<<<<<<< HEAD
            pdf.text(`Sektor - Gebäude: ${category}`, textStartX, textY);
=======
            pdf.text(`Gebäude: ${category}`, textStartX, textY);
>>>>>>> 86ca0946
            textY += 7;
            
            // Add timestamp
            pdf.setFontSize(9);
            pdf.setFont('helvetica', 'normal');
            const timestamp = new Date(observation.photo_date || observation.created_at).toLocaleDateString('de-DE') + ' ' + 
                             new Date(observation.photo_date || observation.created_at).toLocaleTimeString('de-DE', {hour: '2-digit', minute: '2-digit'});
            pdf.text(`Aufgenommen am: ${timestamp}`, textStartX, textY);
            textY += 10;
            
            // Add note
            if (displaySettings.note && observation.note) {
              pdf.setFontSize(11);
              pdf.setFont('helvetica', 'normal');
              const noteLines = pdf.splitTextToSize(observation.note, textWidth);
              pdf.text(noteLines, textStartX, textY);
              textY += noteLines.length * 6 + 5;
            }
            
            // Add labels
            if (displaySettings.labels && observation.labels && observation.labels.length > 0) {
              pdf.setFontSize(10);
              pdf.setFont('helvetica', 'normal');
              const labelText = 'Bereich: ' + observation.labels.join(', ');
              const labelLines = pdf.splitTextToSize(labelText, textWidth);
              pdf.text(labelLines, textStartX, textY);
              textY += labelLines.length * 5 + 3;
            }
            
            // Add GPS coordinates
            if (displaySettings.gps && observation.gps_lat && observation.gps_lng) {
              pdf.setFontSize(10);
              pdf.setFont('helvetica', 'normal');
              const gpsText = `GPS: ${observation.gps_lat.toFixed(6)}, ${observation.gps_lng.toFixed(6)}`;
              pdf.text(gpsText, textStartX, textY);
              textY += 5;
            }
            
            yPosition += rowHeight + 10; // Move to next row with spacing
            
          } catch (error) {
            console.error('Error adding observation to PDF:', error);
            // Fallback: just add text without image
            pdf.setFontSize(12);
            pdf.setFont('helvetica', 'normal');
            if (observation.note) {
              const noteLines = pdf.splitTextToSize(observation.note, pageWidth - 2 * margin);
              pdf.text(noteLines, margin, yPosition);
              yPosition += noteLines.length * 6 + 10;
            }
          }
        } else {
          // No photo: just add text content
          if (displaySettings.note && observation.note) {
            pdf.setFontSize(12);
            pdf.setFont('helvetica', 'normal');
            const noteLines = pdf.splitTextToSize(observation.note, pageWidth - 2 * margin);
            pdf.text(noteLines, margin, yPosition);
            yPosition += noteLines.length * 6 + 5;
          }
          
          if (displaySettings.labels && observation.labels && observation.labels.length > 0) {
            pdf.setFontSize(10);
            pdf.setFont('helvetica', 'normal');
            pdf.text('Bereich: ' + observation.labels.join(', '), margin, yPosition);
            yPosition += 8;
          }
          
          if (displaySettings.gps && observation.gps_lat && observation.gps_lng) {
            pdf.setFontSize(10);
            pdf.text(`GPS: ${observation.gps_lat.toFixed(6)}, ${observation.gps_lng.toFixed(6)}`, margin, yPosition);
            yPosition += 8;
          }
          
          yPosition += 15; // Space between observations
        }
      }

      // Add footer to all pages
      const totalPages = (pdf.internal as unknown as { getNumberOfPages(): number }).getNumberOfPages();
      for (let i = 1; i <= totalPages; i++) {
        pdf.setPage(i);
        
        // Footer line
        pdf.setLineWidth(0.5);
        pdf.setDrawColor(200, 200, 200);
        pdf.line(margin, pageHeight - 20, pageWidth - margin, pageHeight - 20);
        
        // Footer text (page numbers only)
        pdf.setFontSize(8);
        pdf.setFont('helvetica', 'normal');
        pdf.text(`${i}/${totalPages}`, pageWidth - margin - 10, pageHeight - 12);
      }

      // Save the PDF
      pdf.save(`inspection-report-${new Date().toISOString().split('T')[0]}.pdf`);
    } catch (error) {
      console.error('Error generating PDF:', error);
      alert('Error generating PDF. Please try again.');
    } finally {
      setIsDownloadingPDF(false);
    }
  }, [observations, displaySettings, reportData]);

  const handleDownloadWord = useCallback(async () => {
    setIsDownloadingWord(true);
    try {
      
      const children = [];

      // Add title
      children.push(
        new Paragraph({
          children: [new TextRun({ text: t('report'), size: 32, font: 'Arial' })],
          // alignment: AlignmentType.CENTER,
          // spacing: { after: 300 }
        })
      );

      // Add date
      children.push(
        new Paragraph({
          children: [new TextRun({ text: new Date().toLocaleDateString(language === 'de' ? 'de-DE' : 'en-US'), size: 20, font: 'Arial' })],
          // alignment: AlignmentType.CENTER,
        })
      );

      // Add spacing after date (3 empty lines)
      children.push(
        new Paragraph({
          children: [new TextRun({ text: '' })],
        })
      );
      children.push(
        new Paragraph({
          children: [new TextRun({ text: '' })],
        })
      );
      children.push(
        new Paragraph({
          children: [new TextRun({ text: '' })],
        })
      );


      // Process each observation
      for (let i = 0; i < observations.length; i++) {
        const observation = observations[i];
        


        // Create content for text column
        const textContent = [];
        
        // Add note (if enabled)
        if (displaySettings.note && observation.note) {
          textContent.push(
            new Paragraph({
              children: [new TextRun({ text: observation.note, size: 20, font: 'Arial' })],
              // spacing: { after: 100 }
            })
          );
        }

        // Add labels (if enabled)
        if (displaySettings.labels && observation.labels && observation.labels.length > 0) {
          textContent.push(
            new Paragraph({
              children: [new TextRun({ text: 'Bereich: ' + observation.labels.join(', '), size: 20, font: 'Arial' })],
              // spacing: { after: 100 }
            })
          );
        }


        // Add GPS coordinates (if enabled)
        if (displaySettings.gps && observation.gps_lat && observation.gps_lng) {
          textContent.push(
            new Paragraph({
              children: [new TextRun({ text: `GPS: ${observation.gps_lat.toFixed(6)}, ${observation.gps_lng.toFixed(6)}`, size: 20, font: 'Arial' })],
              // spacing: { after: 100 }
            })
          );
        }



        // Create layout based on whether photo is enabled and available
        if (displaySettings.photo && observation.signedUrl) {
          try {
            console.log('Fetching image from:', observation.signedUrl);
            
            // Create an image element to get dimensions
            const img = new window.Image();
            img.crossOrigin = 'anonymous';
            
            // Load the image to get its natural dimensions
            await new Promise((resolve, reject) => {
              img.onload = resolve;
              img.onerror = reject;
              img.src = observation.signedUrl!;
            });
            
            console.log('Image dimensions:', { width: img.width, height: img.height });
            
            // Fetch the image data
            const response = await fetch(observation.signedUrl, {
              method: 'GET',
              mode: 'cors',
              headers: {
                'Accept': 'image/*'
              }
            });
            
            if (!response.ok) {
              throw new Error(`Failed to fetch image: ${response.status} ${response.statusText}`);
            }
            
            const arrayBuffer = await response.arrayBuffer();
            console.log('Image buffer size:', arrayBuffer.byteLength);
            
            if (arrayBuffer.byteLength > 0) {
              // Calculate dynamic dimensions maintaining aspect ratio (smaller for table layout)
              const maxWidth = 250; // Smaller max width for table cell
              const maxHeight = 200; // Smaller max height for table cell
              
              let targetWidth = img.width;
              let targetHeight = img.height;
              
              // Scale down if image is too large
              if (targetWidth > maxWidth || targetHeight > maxHeight) {
                const widthRatio = maxWidth / targetWidth;
                const heightRatio = maxHeight / targetHeight;
                const scale = Math.min(widthRatio, heightRatio);
                
                targetWidth = Math.round(targetWidth * scale);
                targetHeight = Math.round(targetHeight * scale);
              }
              
              console.log('Calculated dimensions for Word doc:', { width: targetWidth, height: targetHeight });
              
              // Create table with image and text side by side
              const observationTable = new Table({
                width: {
                  size: 100,
                  type: WidthType.PERCENTAGE,
                },
                columnWidths: [3000, 6000], // Fixed widths in twentieths of a point (3000/20 = 150pt, 6000/20 = 300pt)
                rows: [
                  new TableRow({
                    children: [
                      new TableCell({
                        children: [
                          new Paragraph({
                            children: [
                              new ImageRun({
                                data: arrayBuffer,
                                transformation: {
                                  width: targetWidth,
                                  height: targetHeight
                                },
                                type: 'png'
                              })
                            ]
                          })
                        ],
                        verticalAlign: VerticalAlign.TOP,
                        width: {
                          size: 3000,
                          type: WidthType.DXA,
                        },
                        margins: {
                          top: 100,
                          bottom: 100,
                          left: 100,
                          right: 200,
                        },
                      }),
                      new TableCell({
                        children: textContent.length > 0 ? textContent : [
                          new Paragraph({
                            children: [new TextRun({ text: 'No additional information', size: 20, italics: true, font: 'Arial' })],
                          })
                        ],
                        verticalAlign: VerticalAlign.TOP,
                        width: {
                          size: 6000,
                          type: WidthType.DXA,
                        },
                        margins: {
                          top: 100,
                          bottom: 100,
                          left: 200,
                          right: 100,
                        },
                      }),
                    ],
                  }),
                ],
              });
              
              children.push(observationTable);
              
            } else {
              console.warn('Empty image buffer for observation:', observation.id);
              // Add only text content if no image
              children.push(...textContent);
            }
          } catch (imageError) {
            console.error('Error adding image to Word doc:', imageError);
            // Add only text content if image fails
            children.push(...textContent);
          }
        } else if (textContent.length > 0) {
          // No image, but we have text content - add it directly
          children.push(...textContent);
        }
        // If no image and no text content, skip this observation entirely

        // Add spacing between observations
        children.push(
          new Paragraph({
            children: [new TextRun({ text: '', size: 20 })],
            spacing: { after: 200 }
          })
        );
      }

      const doc = new Document({
        sections: [{
          properties: {},
          children: children
        }]
      });

      const buffer = await Packer.toBuffer(doc);
      // Convert Buffer to Uint8Array for Blob compatibility
      const uint8Array = new Uint8Array(buffer);
      saveAs(new Blob([uint8Array.buffer], { type: 'application/vnd.openxmlformats-officedocument.wordprocessingml.document' }), `report-${new Date().toISOString().split('T')[0]}.docx`);
    } catch (error) {
      console.error('Error generating Word document:', error);
      alert('Error generating Word document. Please try again.');
    } finally {
      setIsDownloadingWord(false);
    }
  }, [observations, t, language, displaySettings]);

  const handleSaveReport = useCallback(async () => {
    if (!reportTitle.trim()) {
      alert('Please enter a title for the report');
      return;
    }

    setIsSaving(true);
    try {
      const { data: { user } } = await supabase.auth.getUser();
      if (!user) {
        alert('You must be logged in to save reports');
        return;
      }

      // Create the report
      const { data: reportData, error: reportError } = await supabase
        .from('reports')
        .insert({
          user_id: user.id,
          title: reportTitle,
          description: reportDescription || null,
          ersteller: reportErsteller || null,
          baustelle: reportBaustelle || null,
          settings: {
            displaySettings,
            language,
            selectedIds: memoizedSelectedIds
          }
        })
        .select()
        .single();

      if (reportError) {
        console.error('Error creating report:', reportError);
        alert('Error saving report. Please try again.');
        return;
      }

      // Create report_observations entries
      const reportObservations = observations.map(obs => ({
        report_id: reportData.id,
        observation_id: obs.id
      }));

      const { error: observationsError } = await supabase
        .from('report_observations')
        .insert(reportObservations);

      if (observationsError) {
        console.error('Error linking observations to report:', observationsError);
        alert('Error saving report observations. Please try again.');
        return;
      }

      alert('Report saved successfully!');
      setShowSaveDialog(false);
      setReportTitle('');
      setReportDescription('');
      setReportErsteller('');
      setReportBaustelle('');
      
      // Redirect to reports page
      window.location.href = '/reports';
    } catch (error) {
      console.error('Error saving report:', error);
      alert('Error saving report. Please try again.');
    } finally {
      setIsSaving(false);
    }
  }, [reportTitle, reportDescription, reportErsteller, reportBaustelle, displaySettings, language, memoizedSelectedIds, observations, supabase]);

  // Helper function to get anchor point (same as PlanDisplayWidget)
  const getAnchorPoint = (item: ObservationWithUrl) => {
    if (item.plan_anchor && 
        typeof item.plan_anchor === 'object' && 
        item.plan_anchor.x !== null && 
        item.plan_anchor.x !== undefined && 
        item.plan_anchor.y !== null && 
        item.plan_anchor.y !== undefined &&
        !(item.plan_anchor.x === 0 && item.plan_anchor.y === 0)) {
      return { x: item.plan_anchor.x, y: item.plan_anchor.y };
    }
    
    if (item.anchor_x !== null && 
        item.anchor_x !== undefined && 
        item.anchor_y !== null && 
        item.anchor_y !== undefined &&
        !(item.anchor_x === 0 && item.anchor_y === 0)) {
      return { x: item.anchor_x, y: item.anchor_y };
    }
    
    return null;
  };

  // Create the same anchor data structure as PlanDisplayWidget
  const anchorData = useMemo(() => {
    const planMap = new Map<string, Array<{ observationId: string; index: number }>>();
    let globalIndex = 0;
    
    observations.forEach((obs) => {
      const anchor = getAnchorPoint(obs);
      const obsPlan = obs.plan || 'plan1';
      
      if (anchor && obsPlan) {
        if (!planMap.has(obsPlan)) {
          planMap.set(obsPlan, []);
        }
        globalIndex++;
        planMap.get(obsPlan)!.push({
          observationId: obs.id,
          index: globalIndex
        });
      }
    });
    
    // Create a flat map of observation ID to index
    const anchorIndexMap = new Map<string, number>();
    planMap.forEach((anchors) => {
      anchors.forEach(({ observationId, index }) => {
        anchorIndexMap.set(observationId, index);
      });
    });
    
    return {
      hasAnchors: anchorIndexMap.size > 0,
      anchorIndexMap
    };
  }, [observations]);

  const fetchFromSavedReport = useCallback(async (reportId: string) => {
    try {
      // First, get the report details
      const { data: reportDetails, error: reportError } = await supabase
        .from('reports')
        .select('title, description, ersteller, baustelle, settings')
        .eq('id', reportId)
        .single();

      if (reportError) {
        console.error('Error fetching report details:', reportError);
        setError(`Error loading report: ${reportError.message}`);
        return [];
      }

      // Set report data for PDF generation
      setReportData({
        title: reportDetails.title || 'INSPECTION REPORT',
        description: reportDetails.description || 'Baustelleninspektion Dokumentation',
        ersteller: reportDetails.ersteller || null,
        baustelle: reportDetails.baustelle || null
      });

      // Then, get the observation IDs for this report
      const { data: reportObsData, error: reportObsError } = await supabase
        .from('report_observations')
        .select('observation_id')
        .eq('report_id', reportId);

      if (reportObsError) {
        console.error('Error fetching report observations:', reportObsError);
        setError(`Error loading report: ${reportObsError.message}`);
        return [];
      }

      if (!reportObsData || reportObsData.length === 0) {
        setError("No observations found in this report.");
        return [];
      }

      // Extract observation IDs
      const observationIds = reportObsData.map((item: { observation_id: string }) => item.observation_id);

      // Fetch the actual observations
      const { data: obsData, error: obsError } = await supabase
        .from("observations")
        .select(`
          *,
          sites(name, logo_url)
        `)
        .in("id", observationIds)
        .order("created_at", { ascending: false });

      if (obsError) {
        console.error("Error fetching observations:", obsError);
        setError(`Error loading observations: ${obsError.message}`);
        return [];
      }

      return (obsData ?? []) as Observation[];
    } catch (e) {
      console.error("Error in fetchFromSavedReport:", e);
      setError("An unexpected error occurred while loading the report.");
      return [];
    }
  }, [supabase]);

  const fetchSelectedObservations = useCallback(async () => {
    let baseObservations: Observation[] = [];

    // Check if we're loading from a saved report
    if (reportId) {
      baseObservations = await fetchFromSavedReport(reportId);
    } else if (memoizedSelectedIds && memoizedSelectedIds.length > 0) {
      // Fetch the selected observations directly
      const { data: obsData, error: obsError } = await supabase
        .from("observations")
        .select(`
          *,
          sites(name, logo_url)
        `)
        .in("id", memoizedSelectedIds)
        .order("created_at", { ascending: false });

      if (obsError) {
        console.error("Error fetching observations:", obsError);
        setError(`Error loading observations: ${obsError.message}`);
        setIsLoading(false);
        setIsInitialized(true);
        return;
      }
      baseObservations = (obsData ?? []) as Observation[];
    } else {
      setError("No observations selected. Please go back and select some observations first.");
      setIsLoading(false);
      setIsInitialized(true);
      return;
    }

    if (baseObservations.length === 0) {
      setIsLoading(false);
      setIsInitialized(true);
      return;
    }

    try {
      // Only set loading if we haven't initialized yet
      if (!isInitialized) {
        setIsLoading(true);
      }
      setError(null);

      // Create signed URLs for each photo
      const withUrls: ObservationWithUrl[] = await Promise.all(
        baseObservations.map(async (o) => {
          const signedUrl = o.photo_url
            ? await (async (filenameOrPath: string, expiresIn = 3600): Promise<string | null> => {
                const key = normalizePath(filenameOrPath);
                if (!key) return null;
                const { data, error } = await supabase.storage
                  .from(BUCKET)
                  .createSignedUrl(key, expiresIn);
                if (error) {
                  console.error("createSignedUrl error", { key, error });
                  return null;
                }
                return data.signedUrl;
              })(o.photo_url, 3600)
            : null;
          return { ...o, signedUrl };
        })
      );

      setObservations(withUrls);
      setIsLoading(false);
      setIsInitialized(true);
    } catch (e) {
      console.error("Error in fetchSelectedObservations:", e);
      setError("An unexpected error occurred.");
      setIsLoading(false);
      setIsInitialized(true);
    }
  }, [memoizedSelectedIds, supabase, isInitialized, reportId, fetchFromSavedReport]);

  useEffect(() => {
    // Only fetch once when component mounts
    if (!isInitialized) {
      fetchSelectedObservations();
    }
  }, [fetchSelectedObservations, isInitialized]);

  // Show loading state inline to prevent layout shifts
  if (isLoading) {
    return (
      <main className="min-h-screen flex flex-col items-center">
        <div className="flex-1 w-full flex flex-col gap-0 items-center">
          {/* Header */}
          <nav className="sticky top-0 z-20 w-full flex justify-center h-16 bg-white/95 backdrop-blur-sm border-b border-gray-200">
            <div className="w-full max-w-5xl flex justify-between items-center px-3 sm:px-5 text-sm">
              <div className="flex items-center gap-3">
                <Button
                  onClick={() => window.history.back()}
                  variant="outline"
                  size="sm"
                  className="h-8 w-8 p-0 border-gray-300"
                >
                  <ArrowLeft className="h-4 w-4" />
                </Button>
              </div>
              
              <div className="flex items-center gap-2">
                <Link href="/">
                  <Button
                    variant="outline"
                    size="sm"
                    className="h-8 px-3 border-gray-300"
                  >
                    Home
                  </Button>
                </Link>
                <Link href="/reports">
                  <Button
                    variant="outline"
                    size="sm"
                    className="h-8 px-3 border-gray-300"
                  >
                    Reports
                  </Button>
                </Link>
              </div>
            </div>
          </nav>

          {/* Main content */}
          <div className="flex-1 flex flex-col gap-6 max-w-5xl px-3 sm:px-5 py-6 w-full">
            <div className="flex items-center justify-between mb-4">
              <div></div>
              
              <div className="flex items-center gap-3">
                {/* Display Toggles */}
                <div className="flex flex-wrap gap-2 text-xs">
                  {[
                    { key: 'photo', label: 'Photo' },
                    { key: 'note', label: 'Note' },
                    { key: 'labels', label: 'Labels' }
                  ].map(({ key, label }) => (
                    <label key={key} className="flex items-center gap-1 cursor-pointer">
                      <input
                        type="checkbox"
                        checked={displaySettings[key as keyof typeof displaySettings]}
                        onChange={(e) => setDisplaySettings(prev => ({
                          ...prev,
                          [key]: e.target.checked
                        }))}
                        className="w-3 h-3 text-blue-600 rounded focus:ring-blue-500"
                      />
                      <span className="text-gray-700">{label}</span>
                    </label>
                  ))}
                </div>
                
                {/* Language Selector */}
                <select
                  value={language}
                  onChange={(e) => setLanguage(e.target.value as Language)}
                  className="text-sm border border-gray-300 rounded px-2 py-1 focus:outline-none focus:ring-2 focus:ring-blue-500"
                >
                  <option value="en">EN</option>
                  <option value="de">DE</option>
                </select>
                
                {/* Action Buttons - Disabled during loading */}
                <div className="flex flex-col gap-2">
                  <Button
                    disabled
                    variant="outline"
                    className="opacity-50"
                  >
                    <Download className="h-4 w-4 mr-2" />
                    PDF
                  </Button>
                  <Button
                    disabled
                    variant="outline"
                    className="opacity-50"
                  >
                    <FileText className="h-4 w-4 mr-2" />
                    Word
                  </Button>
                </div>
              </div>
            </div>
            <h1 className="text-3xl font-bold">{t('report')}</h1>
            <p className="text-muted-foreground">
              {t('loadingSelectedObservations')}
            </p>
          </div>
          
          {/* Loading skeleton that matches the final layout */}
          <div className="space-y-6">
            <div className="grid grid-cols-1 md:grid-cols-2 lg:grid-cols-3 xl:grid-cols-4 gap-4">
              {Array.from({ length: Math.min(memoizedSelectedIds.length, 8) }).map((_, index) => (
                <div key={index} className="bg-gray-100 rounded-lg overflow-hidden animate-pulse">
                  <div className="h-48 bg-gray-200"></div>
                  <div className="p-4 space-y-3">
                    <div className="h-4 bg-gray-200 rounded w-3/4"></div>
                    <div className="h-3 bg-gray-200 rounded w-1/2"></div>
                    <div className="h-3 bg-gray-200 rounded w-2/3"></div>
                  </div>
                </div>
              ))}
            </div>
          </div>
        </div>
      </main>
    );
  }

  // Show error state inline to prevent layout shifts
  if (error) {
    return (
      <main className="min-h-screen flex flex-col items-center">
        <div className="flex-1 w-full flex flex-col gap-0 items-center">
          {/* Header */}
          <nav className="sticky top-0 z-20 w-full flex justify-center h-16 bg-white/95 backdrop-blur-sm border-b border-gray-200">
            <div className="w-full max-w-5xl flex justify-between items-center px-3 sm:px-5 text-sm">
              <div className="flex items-center gap-3">
                <Button
                  onClick={() => window.history.back()}
                  variant="outline"
                  size="sm"
                  className="h-8 w-8 p-0 border-gray-300"
                >
                  <ArrowLeft className="h-4 w-4" />
                </Button>
              </div>
              
              <div className="flex items-center gap-2">
                <Link href="/">
                  <Button
                    variant="outline"
                    size="sm"
                    className="h-8 px-3 border-gray-300"
                  >
                    Home
                  </Button>
                </Link>
                <Link href="/reports">
                  <Button
                    variant="outline"
                    size="sm"
                    className="h-8 px-3 border-gray-300"
                  >
                    Reports
                  </Button>
                </Link>
              </div>
            </div>
          </nav>

          {/* Main content */}
          <div className="flex-1 flex flex-col gap-6 max-w-5xl px-3 sm:px-5 py-6 w-full">
            <div className="flex items-center justify-between mb-4">
              <div></div>
              
              {/* Action Buttons - Disabled during error */}
              <div className="flex flex-col gap-2">
                <Button
                  disabled
                  variant="outline"
                  className="opacity-50"
                >
                  <Download className="h-4 w-4 mr-2" />
                  PDF
                </Button>
                <Button
                  disabled
                  variant="outline"
                  className="opacity-50"
                >
                  <FileText className="h-4 w-4 mr-2" />
                  Word
                </Button>
              </div>
            </div>
            <h1 className="text-3xl font-bold">{t('report')}</h1>
            <p className="text-muted-foreground">
              {t('errorLoadingReport')}
            </p>
          </div>
          
          <div className="text-center py-20">
            <div className="bg-red-50 border border-red-200 rounded-lg p-6 max-w-md mx-auto">
              <p className="text-red-600 font-medium">{error}</p>
              {memoizedSelectedIds.length > 0 ? (
                <Button 
                  onClick={() => {
                    setError(null);
                    setIsLoading(true);
                    setIsInitialized(false);
                    fetchSelectedObservations();
                  }}
                  variant="destructive"
                  className="mt-4"
                >
                  {t('tryAgain')}
                </Button>
              ) : (
                <Button asChild className="mt-4">
                  <Link href="/">
                    {t('goBackToObservations')}
                  </Link>
                </Button>
              )}
            </div>
          </div>
        </div>
      </main>
    );
  }

  return (
    <>
      <main className="min-h-screen flex flex-col items-center">
        <div className="flex-1 w-full flex flex-col gap-0 items-center">
        {/* Header */}
        <nav className="sticky top-0 z-20 w-full flex justify-center h-16 bg-white/95 backdrop-blur-sm border-b border-gray-200">
          <div className="w-full max-w-5xl flex justify-between items-center px-3 sm:px-5 text-sm">
            <div className="flex items-center gap-3">
              <Button
                onClick={() => window.history.back()}
                variant="outline"
                size="sm"
                className="h-8 w-8 p-0 border-gray-300"
              >
                <ArrowLeft className="h-4 w-4" />
              </Button>
            </div>
            
            <div className="flex items-center gap-2">
              <Link href="/">
                <Button
                  variant="outline"
                  size="sm"
                  className="h-8 px-3 border-gray-300"
                >
                  Home
                </Button>
              </Link>
              <Link href="/reports">
                <Button
                  variant="outline"
                  size="sm"
                  className="h-8 px-3 border-gray-300"
                >
                  Reports
                </Button>
              </Link>
            </div>
          </div>
        </nav>

        {/* Main content */}
        <div className="flex-1 flex flex-col gap-6 max-w-5xl px-3 sm:px-5 py-6 w-full">
          <style jsx>{`
            .observation {
              border: 1px solid #ddd;
              border-radius: 8px;
              overflow: hidden;
              background: white;
              box-shadow: 0 2px 4px rgba(0,0,0,0.1);
            }
            .photo {
              width: 100%;
              height: 200px;
              object-fit: cover;
            }
            .no-photo {
              width: 100%;
              height: 200px;
              background: #f5f5f5;
              border: 2px dashed #ddd;
              display: flex;
              align-items: center;
              justify-content: center;
            }
            .no-photo-text {
              color: #999;
              font-size: 14px;
            }
            .note {
              padding: 15px;
              font-size: 14px;
              color: #333;
              line-height: 1.4;
            }
          `}</style>
          
          <div className="flex items-center justify-between mb-4">
            <div></div>
            {/* Action Buttons */}
            <div className="flex flex-col gap-2">
              <Button
                onClick={() => setShowSaveDialog(true)}
                className="transition-all"
                variant="outline"
              >
                <Save className="h-4 w-4 mr-2" />
                Save
              </Button>
              <Button
                onClick={handleDownloadPDF}
                className="transition-all"
                variant="outline"
                disabled={isDownloadingPDF}
              >
                {isDownloadingPDF ? (
                  <>
                    <Loader2 className="h-4 w-4 mr-2 animate-spin" />
                    Generating...
                  </>
                ) : (
                  <>
                    <Download className="h-4 w-4 mr-2" />
                    PDF
                  </>
                )}
              </Button>
              <Button
                onClick={handleDownloadWord}
                className="transition-all"
                variant="outline"
                disabled={isDownloadingWord}
              >
                {isDownloadingWord ? (
                  <>
                    <Loader2 className="h-4 w-4 mr-2 animate-spin" />
                    Generating...
                  </>
                ) : (
                  <>
                    <FileText className="h-4 w-4 mr-2" />
                    Word
                  </>
                )}
              </Button>
            </div>
          </div>
          <div className="flex justify-between items-start">
            <div>
              <h1 className="text-3xl font-bold">REPORT EINSTELLUNGEN</h1>
              <h2 className="text-xl font-semibold text-gray-700 mt-2">Baustelleninspektion Dokumentation</h2>
            </div>
            {/* Site Logo in top-right */}
            {observations.length > 0 && (
              <div className="flex-shrink-0 ml-4">
                {observations[0].sites?.logo_url ? (
                  <div className="bg-white/90 backdrop-blur-sm rounded-lg p-3 shadow-lg border">
                    <img 
                      src={observations[0].sites.logo_url} 
                      alt={`${observations[0].sites.name} logo`}
                      className="h-12 w-auto object-contain rounded"
                    />
                  </div>
                ) : (
                  <div className="bg-red-100 border border-red-300 rounded-lg p-3 text-xs text-red-600">
                    Debug: {observations[0].sites ? 
                      `Site: ${observations[0].sites.name}, No logo_url` : 
                      `No site data for observation ${observations[0].id.slice(0, 8)}`
                    }
                  </div>
                )}
              </div>
            )}
          </div>
          <div className="mt-4 space-y-1 text-sm text-gray-600">
            <p>Date: {new Date().toLocaleDateString('en-US', { 
              year: 'numeric', 
              month: '2-digit', 
              day: '2-digit',
              hour: '2-digit',
              minute: '2-digit'
            })}</p>
            <p>Total Observations: {observations.length}</p>
          </div>
          
          {/* Display Toggles */}
          <div className="flex flex-wrap gap-3 mt-4 mb-2">
            {[
              { key: 'photo', label: 'Photo' },
              { key: 'note', label: 'Note' },
              { key: 'labels', label: 'Labels' }
            ].map(({ key, label }) => (
              <label key={key} className="flex items-center gap-1 cursor-pointer text-sm">
                <input
                  type="checkbox"
                  checked={displaySettings[key as keyof typeof displaySettings]}
                  onChange={(e) => setDisplaySettings(prev => ({
                    ...prev,
                    [key]: e.target.checked
                  }))}
                  className="w-4 h-4 text-blue-600 rounded focus:ring-blue-500"
                />
                <span className="text-gray-700">{label}</span>
              </label>
            ))}
          </div>
        </div>


        {/* Photos in a row */}
        {observations.length > 0 ? (
          <div key="observations-content" className="space-y-6">
            <div className="grid grid-cols-1 md:grid-cols-2 lg:grid-cols-3 xl:grid-cols-4 gap-4 max-w-6xl ml-auto mr-0">
              {observations.map((observation) => {
                const anchorNumber = anchorData.anchorIndexMap.get(observation.id);
                return (
                  <div key={observation.id} className="observation relative">
                    {/* Anchor number indicator */}
                    {anchorNumber && (
                      <div className="absolute top-2 left-2 w-6 h-6 bg-black text-white rounded-full flex items-center justify-center text-sm font-bold z-10 shadow-md">
                        {anchorNumber}
                      </div>
                    )}
                    {displaySettings.photo && (
                      <div className="relative group/photo">
                        {observation.signedUrl ? (
                          <>
                            <Image
                              src={observation.signedUrl}
                              alt={`Photo for ${observation.plan ?? "observation"}`}
                              width={400}
                              height={200}
                              className="photo"
                              style={{ objectFit: 'cover' }}
                            />
                            {/* Site Logo overlay on each photo */}
                            {observation.sites?.logo_url ? (
                              <div className={`absolute top-2 z-10 ${anchorNumber ? 'left-10' : 'left-2'}`}>
                                <div className="bg-white/60 backdrop-blur-sm rounded-lg p-1.5 shadow-lg opacity-80">
                                  <img 
                                    src={observation.sites.logo_url} 
                                    alt={`${observation.sites.name} logo`}
                                    className="h-6 w-auto object-contain rounded opacity-90"
                                  />
                                </div>
                              </div>
                            ) : (
                              <div className={`absolute bottom-2 z-10 ${anchorNumber ? 'left-10' : 'left-2'}`}>
                                <div className="bg-yellow-100 border border-yellow-300 rounded px-1 py-0.5 text-xs text-yellow-700">
                                  {observation.sites ? 'No logo' : 'No site'}
                                </div>
                              </div>
                            )}
                          </>
                        ) : (
                          <div className="no-photo">
                            <span className="no-photo-text">No photo available</span>
                          </div>
                        )}
                        
                        {/* Delete button positioned over photo */}
                        <button
                          onClick={(e) => handleDeleteObservation(observation.id, e)}
                          className="absolute top-2 right-2 opacity-0 group-hover:opacity-100 transition-opacity bg-red-600 hover:bg-red-700 text-white p-2 rounded-full shadow-lg"
                          title="Delete observation"
                        >
                          <Trash2 className="h-4 w-4" />
                        </button>
                      </div>
                    )}
                    
                    {/* Display observation details */}
                    <div className="p-4 space-y-2">
                      {displaySettings.note && (
                        <div className="relative group">
                          {editingNoteId === observation.id ? (
                            <div className="space-y-2">
                              <textarea
                                value={editNoteValue}
                                onChange={(e) => setEditNoteValue(e.target.value)}
                                onKeyDown={(e) => {
                                  if (e.key === 'Enter' && (e.ctrlKey || e.metaKey)) {
                                    e.preventDefault();
                                    handleSaveNote(observation.id);
                                  }
                                  if (e.key === 'Escape') {
                                    e.preventDefault();
                                    handleCancelEdit();
                                  }
                                }}
                                className="w-full p-2 text-sm border border-gray-300 rounded-md resize-none focus:outline-none focus:ring-2 focus:ring-blue-500"
                                rows={3}
                                placeholder="Add a note..."
                                autoFocus
                              />
                              <div className="flex items-center justify-between">
                                <div className="flex gap-2">
                                  <button
                                    onClick={() => handleSaveNote(observation.id)}
                                    className="flex items-center gap-1 px-2 py-1 text-xs bg-green-600 text-white rounded hover:bg-green-700 transition-colors"
                                  >
                                    <Check className="h-3 w-3" />
                                    Save
                                  </button>
                                  <button
                                    onClick={handleCancelEdit}
                                    className="flex items-center gap-1 px-2 py-1 text-xs bg-gray-600 text-white rounded hover:bg-gray-700 transition-colors"
                                  >
                                    <X className="h-3 w-3" />
                                    Cancel
                                  </button>
                                </div>
                                <div className="text-xs text-gray-500">
                                  Ctrl+Enter to save • Esc to cancel
                                </div>
                              </div>
                            </div>
                          ) : (
                            <div className="flex items-start justify-between gap-2">
                              <div className="note flex-1">{observation.note || t('noDescription')}</div>
                              <button
                                onClick={() => handleEditNote(observation.id, observation.note || '')}
                                className="opacity-0 group-hover:opacity-100 flex-shrink-0 p-1 text-gray-500 hover:text-blue-600 transition-all"
                                title="Edit note"
                              >
                                <Edit3 className="h-4 w-4" />
                              </button>
                            </div>
                          )}
                        </div>
                      )}
                      
                      {displaySettings.labels && observation.labels && observation.labels.length > 0 && (
                        <div className="flex flex-wrap gap-2">
                          {observation.labels.map((label, idx) => {
                            // Clean up the label - remove extra spaces and split if it's concatenated
                            const cleanLabel = label.trim();
                            
                            // More aggressive splitting for concatenated strings
                            let processedLabel = cleanLabel;
                            
                            // First, try to split by common separators
                            if (cleanLabel.includes(' ')) {
                              processedLabel = cleanLabel;
                            } else if (cleanLabel.includes('_')) {
                              processedLabel = cleanLabel.replace(/_/g, ' ');
                            } else if (cleanLabel.includes('-')) {
                              processedLabel = cleanLabel.replace(/-/g, ' ');
                            } else {
                              // Split camelCase and PascalCase more aggressively
                              processedLabel = cleanLabel
                                .replace(/([a-z])([A-Z])/g, '$1 $2') // camelCase
                                .replace(/([A-Z])([A-Z][a-z])/g, '$1 $2') // PascalCase
                                .replace(/([a-z])([0-9])/g, '$1 $2') // letters to numbers
                                .replace(/([0-9])([a-zA-Z])/g, '$1 $2'); // numbers to letters
                            }
                            
                            // Clean up multiple spaces and trim
                            processedLabel = processedLabel.replace(/\s+/g, ' ').trim();
                            
                            return (
                              <span key={idx} className="inline-block px-2 py-1 text-xs bg-gray-100 border border-gray-300 text-gray-700 rounded">
                                {processedLabel}
                              </span>
                            );
                          })}
                        </div>
                      )}
                      
                      
                      {displaySettings.gps && observation.gps_lat && observation.gps_lng && (
                        <div className="text-sm text-gray-600">
                          <strong>GPS:</strong> {observation.gps_lat.toFixed(6)}, {observation.gps_lng.toFixed(6)}
                        </div>
                      )}
                      
                    </div>
                  </div>
                );
              })}
            </div>
          </div>
        ) : (
          <div className="text-center py-20">
            <p className="text-muted-foreground text-lg">No observations found.</p>
          </div>
        )}
      </div>
      </main>
      
      {/* Save Report Dialog */}
      {showSaveDialog && (
        <div className="fixed inset-0 bg-black bg-opacity-50 flex items-center justify-center z-50 p-4">
          <div className="bg-white rounded-none p-6 w-full max-w-lg mx-4 max-h-[90vh] overflow-y-auto">
            <h3 className="text-lg font-semibold mb-4">Save Report</h3>
            <div className="space-y-4">
              <div>
                <label htmlFor="report-title" className="block text-sm font-medium text-gray-700 mb-1">
                  Title *
                </label>
                <input
                  id="report-title"
                  type="text"
                  value={reportTitle}
                  onChange={(e) => setReportTitle(e.target.value)}
                  className="w-full px-3 py-2 border border-gray-300 rounded-none focus:outline-none focus:ring-2 focus:ring-gray-400"
                  placeholder="Enter report title"
                />
              </div>
              <div>
                <label htmlFor="report-baustelle" className="block text-sm font-medium text-gray-700 mb-1">
                  Baustelle
                </label>
                <input
                  id="report-baustelle"
                  type="text"
                  value={reportBaustelle}
                  onChange={(e) => setReportBaustelle(e.target.value)}
                  className="w-full px-3 py-2 border border-gray-300 rounded-none focus:outline-none focus:ring-2 focus:ring-gray-400"
                  placeholder="Enter construction site"
                />
              </div>
              <div>
                <label htmlFor="report-ersteller" className="block text-sm font-medium text-gray-700 mb-1">
                  Ersteller
                </label>
                <input
                  id="report-ersteller"
                  type="text"
                  value={reportErsteller}
                  onChange={(e) => setReportErsteller(e.target.value)}
                  className="w-full px-3 py-2 border border-gray-300 rounded-none focus:outline-none focus:ring-2 focus:ring-gray-400"
                  placeholder="Enter report creator"
                />
              </div>
              <div>
                <label htmlFor="report-description" className="block text-sm font-medium text-gray-700 mb-1">
                  Description
                </label>
                <textarea
                  id="report-description"
                  value={reportDescription}
                  onChange={(e) => setReportDescription(e.target.value)}
                  className="w-full px-3 py-2 border border-gray-300 rounded-none focus:outline-none focus:ring-2 focus:ring-gray-400"
                  placeholder="Enter report description (optional)"
                  rows={3}
                />
              </div>
            </div>
            <div className="flex justify-end gap-3 mt-6">
              <Button
                onClick={() => {
                  setShowSaveDialog(false);
                  setReportTitle('');
                  setReportDescription('');
                  setReportErsteller('');
                  setReportBaustelle('');
                }}
                variant="outline"
                disabled={isSaving}
              >
                Cancel
              </Button>
              <Button
                onClick={handleSaveReport}
                disabled={isSaving || !reportTitle.trim()}
              >
                {isSaving ? 'Saving...' : 'Save Report'}
              </Button>
            </div>
          </div>
        </div>
      )}
    </>
  );
}

export default function ReportPage() {
  return (
    <Suspense fallback={
      <div className="min-h-screen flex flex-col items-center">
        <div className="w-full max-w-7xl p-5">
          <div className="text-center py-20">
            <p className="text-muted-foreground text-lg">Loading report...</p>
          </div>
        </div>
      </div>
    }>
      <ReportPageContent />
    </Suspense>
  );
}<|MERGE_RESOLUTION|>--- conflicted
+++ resolved
@@ -4,11 +4,7 @@
 
 import { useEffect, useState, useMemo, useCallback, Suspense } from "react";
 import { createClient } from "@/lib/supabase/client";
-<<<<<<< HEAD
-import { ArrowLeft, Download, FileText, Edit3, Check, X, Trash2, Save } from "lucide-react";
-=======
 import { ArrowLeft, Download, FileText, Edit3, Check, X, Trash2, Save, Loader2 } from "lucide-react";
->>>>>>> 86ca0946
 import Link from "next/link";
 import Image from "next/image";
 import { useSearchParams } from "next/navigation";
@@ -374,11 +370,7 @@
             const category = observation.labels && observation.labels.length > 0 ? observation.labels[0] : 'Observation';
             pdf.setFontSize(10);
             pdf.setFont('helvetica', 'normal');
-<<<<<<< HEAD
-            pdf.text(`Sektor - Gebäude: ${category}`, textStartX, textY);
-=======
             pdf.text(`Gebäude: ${category}`, textStartX, textY);
->>>>>>> 86ca0946
             textY += 7;
             
             // Add timestamp
